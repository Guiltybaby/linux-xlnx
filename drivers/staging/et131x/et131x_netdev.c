--- conflicted
+++ resolved
@@ -88,71 +88,6 @@
 #include "et131x_adapter.h"
 #include "et131x.h"
 
-<<<<<<< HEAD
-struct net_device_stats *et131x_stats(struct net_device *netdev);
-int et131x_open(struct net_device *netdev);
-int et131x_close(struct net_device *netdev);
-int et131x_ioctl(struct net_device *netdev, struct ifreq *reqbuf, int cmd);
-void et131x_multicast(struct net_device *netdev);
-int et131x_tx(struct sk_buff *skb, struct net_device *netdev);
-void et131x_tx_timeout(struct net_device *netdev);
-int et131x_change_mtu(struct net_device *netdev, int new_mtu);
-int et131x_set_mac_addr(struct net_device *netdev, void *new_mac);
-void et131x_vlan_rx_add_vid(struct net_device *netdev, uint16_t vid);
-void et131x_vlan_rx_kill_vid(struct net_device *netdev, uint16_t vid);
-
-static const struct net_device_ops et131x_netdev_ops = {
-	.ndo_open		= et131x_open,
-	.ndo_stop		= et131x_close,
-	.ndo_start_xmit		= et131x_tx,
-	.ndo_set_multicast_list	= et131x_multicast,
-	.ndo_tx_timeout		= et131x_tx_timeout,
-	.ndo_change_mtu		= et131x_change_mtu,
-	.ndo_set_mac_address	= et131x_set_mac_addr,
-	.ndo_validate_addr	= eth_validate_addr,
-	.ndo_get_stats		= et131x_stats,
-	.ndo_do_ioctl		= et131x_ioctl,
-};
-
-/**
- * et131x_device_alloc
- *
- * Returns pointer to the allocated and initialized net_device struct for
- * this device.
- *
- * Create instances of net_device and wl_private for the new adapter and
- * register the device's entry points in the net_device structure.
- */
-struct net_device *et131x_device_alloc(void)
-{
-	struct net_device *netdev;
-
-	/* Alloc net_device and adapter structs */
-	netdev = alloc_etherdev(sizeof(struct et131x_adapter));
-
-	if (netdev == NULL) {
-		printk(KERN_ERR "et131x: Alloc of net_device struct failed\n");
-		return NULL;
-	}
-
-	/* Setup the function registration table (and other data) for a
-	 * net_device
-	 */
-	/* netdev->init               = &et131x_init; */
-	/* netdev->set_config = &et131x_config; */
-	netdev->watchdog_timeo = ET131X_TX_TIMEOUT;
-	netdev->netdev_ops = &et131x_netdev_ops;
-
-	/* netdev->ethtool_ops        = &et131x_ethtool_ops; */
-
-	/* Poll? */
-	/* netdev->poll               = &et131x_poll; */
-	/* netdev->poll_controller    = &et131x_poll_controller; */
-	return netdev;
-}
-
-=======
->>>>>>> e1703b32
 /**
  * et131x_stats - Return the current device statistics.
  * @netdev: device whose stats are being queried
