--- conflicted
+++ resolved
@@ -33,30 +33,17 @@
 	int p = 0;
 
 	p += scnprintf(buf + p, bufsz - p, "Statistics Flag(0x%X):\n",
-<<<<<<< HEAD
-		       le32_to_cpu(priv->statistics.flag));
-	if (le32_to_cpu(priv->statistics.flag) &
-=======
 		       le32_to_cpu(priv->_agn.statistics.flag));
 	if (le32_to_cpu(priv->_agn.statistics.flag) &
->>>>>>> 88c1f4f6
 			UCODE_STATISTICS_CLEAR_MSK)
 		p += scnprintf(buf + p, bufsz - p,
 			       "\tStatistics have been cleared\n");
 	p += scnprintf(buf + p, bufsz - p, "\tOperational Frequency: %s\n",
-<<<<<<< HEAD
-		       (le32_to_cpu(priv->statistics.flag) &
-			UCODE_STATISTICS_FREQUENCY_MSK)
-			? "2.4 GHz" : "5.2 GHz");
-	p += scnprintf(buf + p, bufsz - p, "\tTGj Narrow Band: %s\n",
-		       (le32_to_cpu(priv->statistics.flag) &
-=======
 		       (le32_to_cpu(priv->_agn.statistics.flag) &
 			UCODE_STATISTICS_FREQUENCY_MSK)
 			? "2.4 GHz" : "5.2 GHz");
 	p += scnprintf(buf + p, bufsz - p, "\tTGj Narrow Band: %s\n",
 		       (le32_to_cpu(priv->_agn.statistics.flag) &
->>>>>>> 88c1f4f6
 			UCODE_STATISTICS_NARROW_BAND_MSK)
 			? "enabled" : "disabled");
 	return p;
@@ -573,17 +560,10 @@
 	  * the last statistics notification from uCode
 	  * might not reflect the current uCode activity
 	  */
-<<<<<<< HEAD
-	tx = &priv->statistics.tx;
-	accum_tx = &priv->accum_statistics.tx;
-	delta_tx = &priv->delta_statistics.tx;
-	max_tx = &priv->max_delta.tx;
-=======
 	tx = &priv->_agn.statistics.tx;
 	accum_tx = &priv->_agn.accum_statistics.tx;
 	delta_tx = &priv->_agn.delta_statistics.tx;
 	max_tx = &priv->_agn.max_delta.tx;
->>>>>>> 88c1f4f6
 	pos += iwl_statistics_flag(priv, buf, bufsz);
 	pos += scnprintf(buf + pos, bufsz - pos,  "%-32s     current"
 			 "acumulative       delta         max\n",
@@ -797,20 +777,6 @@
 	  * the last statistics notification from uCode
 	  * might not reflect the current uCode activity
 	  */
-<<<<<<< HEAD
-	general = &priv->statistics.general;
-	dbg = &priv->statistics.general.dbg;
-	div = &priv->statistics.general.div;
-	accum_general = &priv->accum_statistics.general;
-	delta_general = &priv->delta_statistics.general;
-	max_general = &priv->max_delta.general;
-	accum_dbg = &priv->accum_statistics.general.dbg;
-	delta_dbg = &priv->delta_statistics.general.dbg;
-	max_dbg = &priv->max_delta.general.dbg;
-	accum_div = &priv->accum_statistics.general.div;
-	delta_div = &priv->delta_statistics.general.div;
-	max_div = &priv->max_delta.general.div;
-=======
 	general = &priv->_agn.statistics.general;
 	dbg = &priv->_agn.statistics.general.dbg;
 	div = &priv->_agn.statistics.general.div;
@@ -823,7 +789,6 @@
 	accum_div = &priv->_agn.accum_statistics.general.div;
 	delta_div = &priv->_agn.delta_statistics.general.div;
 	max_div = &priv->_agn.max_delta.general.div;
->>>>>>> 88c1f4f6
 	pos += iwl_statistics_flag(priv, buf, bufsz);
 	pos += scnprintf(buf + pos, bufsz - pos, "%-32s     current"
 			 "acumulative       delta         max\n",
