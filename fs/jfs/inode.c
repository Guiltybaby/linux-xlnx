--- conflicted
+++ resolved
@@ -131,15 +131,10 @@
 	if (!is_bad_inode(inode) &&
 	    (JFS_IP(inode)->fileset == cpu_to_le32(FILESYSTEM_I))) {
 
-<<<<<<< HEAD
-	truncate_inode_pages(&inode->i_data, 0);
-
-	if (test_cflag(COMMIT_Freewmap, inode))
-		jfs_free_zero_link(inode);
-=======
+		truncate_inode_pages(&inode->i_data, 0);
+
 		if (test_cflag(COMMIT_Freewmap, inode))
 			jfs_free_zero_link(inode);
->>>>>>> 1d15b10f
 
 		diFree(inode);
 
