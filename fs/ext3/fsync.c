/*
 *  linux/fs/ext3/fsync.c
 *
 *  Copyright (C) 1993  Stephen Tweedie (sct@redhat.com)
 *  from
 *  Copyright (C) 1992  Remy Card (card@masi.ibp.fr)
 *                      Laboratoire MASI - Institut Blaise Pascal
 *                      Universite Pierre et Marie Curie (Paris VI)
 *  from
 *  linux/fs/minix/truncate.c   Copyright (C) 1991, 1992  Linus Torvalds
 *
 *  ext3fs fsync primitive
 *
 *  Big-endian to little-endian byte-swapping/bitmaps by
 *        David S. Miller (davem@caip.rutgers.edu), 1995
 *
 *  Removed unnecessary code duplication for little endian machines
 *  and excessive __inline__s.
 *        Andi Kleen, 1997
 *
 * Major simplications and cleanup - we only need to do the metadata, because
 * we can depend on generic_block_fdatasync() to sync the data blocks.
 */

#include <linux/time.h>
#include <linux/blkdev.h>
#include <linux/fs.h>
#include <linux/sched.h>
#include <linux/writeback.h>
#include <linux/jbd.h>
#include <linux/ext3_fs.h>
#include <linux/ext3_jbd.h>
#include <trace/events/ext3.h>

/*
 * akpm: A new design for ext3_sync_file().
 *
 * This is only called from sys_fsync(), sys_fdatasync() and sys_msync().
 * There cannot be a transaction open by this task.
 * Another task could have dirtied this inode.  Its data can be in any
 * state in the journalling system.
 *
 * What we do is just kick off a commit and wait on it.  This will snapshot the
 * inode to disk.
 */

int ext3_sync_file(struct file *file, loff_t start, loff_t end, int datasync)
{
	struct inode *inode = file->f_mapping->host;
	struct ext3_inode_info *ei = EXT3_I(inode);
	journal_t *journal = EXT3_SB(inode->i_sb)->s_journal;
	int ret, needs_barrier = 0;
	tid_t commit_tid;

	J_ASSERT(ext3_journal_current_handle() == NULL);

	trace_ext3_sync_file_enter(file, datasync);

	if (inode->i_sb->s_flags & MS_RDONLY)
		return 0;

<<<<<<< HEAD
	ret = filemap_write_and_wait_range(inode->i_mapping, start, end);
	if (ret)
		return ret;

	/*
	 * Taking the mutex here just to keep consistent with how fsync was
	 * called previously, however it looks like we don't need to take
	 * i_mutex at all.
	 */
	mutex_lock(&inode->i_mutex);

	J_ASSERT(ext3_journal_current_handle() == NULL);
=======
>>>>>>> 5cf49d76

	/*
	 * data=writeback,ordered:
	 *  The caller's filemap_fdatawrite()/wait will sync the data.
	 *  Metadata is in the journal, we wait for a proper transaction
	 *  to commit here.
	 *
	 * data=journal:
	 *  filemap_fdatawrite won't do anything (the buffers are clean).
	 *  ext3_force_commit will write the file data into the journal and
	 *  will wait on that.
	 *  filemap_fdatawait() will encounter a ton of newly-dirtied pages
	 *  (they were dirtied by commit).  But that's OK - the blocks are
	 *  safe in-journal, which is all fsync() needs to ensure.
	 */
	if (ext3_should_journal_data(inode)) {
<<<<<<< HEAD
		mutex_unlock(&inode->i_mutex);
		return ext3_force_commit(inode->i_sb);
=======
		ret = ext3_force_commit(inode->i_sb);
		goto out;
>>>>>>> 5cf49d76
	}

	if (datasync)
		commit_tid = atomic_read(&ei->i_datasync_tid);
	else
		commit_tid = atomic_read(&ei->i_sync_tid);

	if (test_opt(inode->i_sb, BARRIER) &&
	    !journal_trans_will_send_data_barrier(journal, commit_tid))
		needs_barrier = 1;
	log_start_commit(journal, commit_tid);
	ret = log_wait_commit(journal, commit_tid);

	/*
	 * In case we didn't commit a transaction, we have to flush
	 * disk caches manually so that data really is on persistent
	 * storage
	 */
	if (needs_barrier)
		blkdev_issue_flush(inode->i_sb->s_bdev, GFP_KERNEL, NULL);
<<<<<<< HEAD
	mutex_unlock(&inode->i_mutex);
=======

out:
	trace_ext3_sync_file_exit(inode, ret);
>>>>>>> 5cf49d76
	return ret;
}<|MERGE_RESOLUTION|>--- conflicted
+++ resolved
@@ -52,17 +52,14 @@
 	int ret, needs_barrier = 0;
 	tid_t commit_tid;
 
-	J_ASSERT(ext3_journal_current_handle() == NULL);
-
 	trace_ext3_sync_file_enter(file, datasync);
 
 	if (inode->i_sb->s_flags & MS_RDONLY)
 		return 0;
 
-<<<<<<< HEAD
 	ret = filemap_write_and_wait_range(inode->i_mapping, start, end);
 	if (ret)
-		return ret;
+		goto out;
 
 	/*
 	 * Taking the mutex here just to keep consistent with how fsync was
@@ -72,8 +69,6 @@
 	mutex_lock(&inode->i_mutex);
 
 	J_ASSERT(ext3_journal_current_handle() == NULL);
-=======
->>>>>>> 5cf49d76
 
 	/*
 	 * data=writeback,ordered:
@@ -90,13 +85,9 @@
 	 *  safe in-journal, which is all fsync() needs to ensure.
 	 */
 	if (ext3_should_journal_data(inode)) {
-<<<<<<< HEAD
 		mutex_unlock(&inode->i_mutex);
-		return ext3_force_commit(inode->i_sb);
-=======
 		ret = ext3_force_commit(inode->i_sb);
 		goto out;
->>>>>>> 5cf49d76
 	}
 
 	if (datasync)
@@ -117,12 +108,9 @@
 	 */
 	if (needs_barrier)
 		blkdev_issue_flush(inode->i_sb->s_bdev, GFP_KERNEL, NULL);
-<<<<<<< HEAD
+
 	mutex_unlock(&inode->i_mutex);
-=======
-
 out:
 	trace_ext3_sync_file_exit(inode, ret);
->>>>>>> 5cf49d76
 	return ret;
 }