--- conflicted
+++ resolved
@@ -17,12 +17,6 @@
 #ifndef __MACH_ZYNQ_COMMON_H__
 #define __MACH_ZYNQ_COMMON_H__
 
-<<<<<<< HEAD
-extern void xslcr_write(u32 val, u32 offset);
-extern u32 xslcr_read(u32 offset);
-
-=======
->>>>>>> 8bb495e3
 extern int zynq_slcr_init(void);
 extern void zynq_slcr_system_reset(void);
 extern void zynq_slcr_cpu_stop(int cpu);
@@ -37,18 +31,17 @@
 extern struct smp_operations zynq_smp_ops __initdata;
 #endif
 
-<<<<<<< HEAD
+extern void xslcr_write(u32 val, u32 offset);
+extern u32 xslcr_read(u32 offset);
+
 extern void xslcr_init_preload_fpga(void);
 extern void xslcr_init_postload_fpga(void);
 
-=======
->>>>>>> 8bb495e3
 extern void __iomem *zynq_slcr_base;
 extern void __iomem *zynq_scu_base;
 
 /* Hotplug */
 extern void zynq_platform_cpu_die(unsigned int cpu);
-<<<<<<< HEAD
 
 #ifdef CONFIG_SUSPEND
 int zynq_pm_late_init(void);
@@ -61,7 +54,5 @@
 
 extern unsigned int zynq_sys_suspend_sz;
 int zynq_sys_suspend(void __iomem *ddrc_base, void __iomem *slcr_base);
-=======
->>>>>>> 8bb495e3
 
 #endif