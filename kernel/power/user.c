--- conflicted
+++ resolved
@@ -36,15 +36,9 @@
 	struct snapshot_handle handle;
 	int swap;
 	int mode;
-<<<<<<< HEAD
-	char frozen;
-	char ready;
-	char platform_support;
-=======
 	bool frozen;
 	bool ready;
 	bool platform_support;
->>>>>>> d8ec26d7
 	bool free_bitmaps;
 } snapshot_state;
 
@@ -100,15 +94,9 @@
 	if (error)
 		atomic_inc(&snapshot_device_available);
 
-<<<<<<< HEAD
-	data->frozen = 0;
-	data->ready = 0;
-	data->platform_support = 0;
-=======
 	data->frozen = false;
 	data->ready = false;
 	data->platform_support = false;
->>>>>>> d8ec26d7
 
  Unlock:
 	unlock_system_sleep();
@@ -242,11 +230,7 @@
 		if (error)
 			thaw_processes();
 		else
-<<<<<<< HEAD
-			data->frozen = 1;
-=======
 			data->frozen = true;
->>>>>>> d8ec26d7
 
 		break;
 
